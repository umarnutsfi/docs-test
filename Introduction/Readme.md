# Introduction

This is intro of docs.
Let's add something more

# pTokens
<<<<<<< HEAD
pTokens are smart contract allow the users to finally kickoff the market activitis i.e borrow , lend etc. And that's why it is so important.
=======

pTokens are one of the most important things in pike.
pTokens are smart contracts allow the users to finally kickoff the market activities i.e. borrow, lend etc. And that's why it is so important.
>>>>>>> a4bc5d75
<|MERGE_RESOLUTION|>--- conflicted
+++ resolved
@@ -4,10 +4,6 @@
 Let's add something more
 
 # pTokens
-<<<<<<< HEAD
-pTokens are smart contract allow the users to finally kickoff the market activitis i.e borrow , lend etc. And that's why it is so important.
-=======
 
 pTokens are one of the most important things in pike.
-pTokens are smart contracts allow the users to finally kickoff the market activities i.e. borrow, lend etc. And that's why it is so important.
->>>>>>> a4bc5d75
+pTokens are smart contracts allow the users to finally kickoff the market activities i.e. borrow, lend etc. And that's why it is so important.